--- conflicted
+++ resolved
@@ -48,31 +48,18 @@
             - save_cache:
                 paths:
                   - ./.tox
-<<<<<<< HEAD
-                key: v0.16-toxenv-{{ .Environment.CIRCLE_BRANCH }}-{{ .Environment.CIRCLE_JOB }}-{{ checksum "tox.ini" }}-{{ checksum "setup.py" }}-{{ checksum "requirements.txt" }}-{{ checksum "requirements_dev.txt" }}
-=======
-                key: v0.21-toxenv-{{ .Environment.CIRCLE_BRANCH }}-{{ .Environment.CIRCLE_JOB }}-{{ checksum "tox.ini" }}-{{ checksum "setup.py" }}-{{ checksum "requirements.txt" }}-{{ checksum "requirements_dev.txt" }}
->>>>>>> e06eed65
+                key: v0.22-toxenv-{{ .Environment.CIRCLE_BRANCH }}-{{ .Environment.CIRCLE_JOB }}-{{ checksum "tox.ini" }}-{{ checksum "setup.py" }}-{{ checksum "requirements.txt" }}-{{ checksum "requirements_dev.txt" }}
   restore-tox-cache:
     description: "Restore tox environment from cache"
     steps:
       - restore_cache:
               keys:
-<<<<<<< HEAD
-              - v0.16-toxenv-{{ .Environment.CIRCLE_BRANCH }}-{{ .Environment.CIRCLE_JOB }}-{{ checksum "tox.ini" }}-{{ checksum "setup.py" }}-{{ checksum "requirements.txt" }}-{{ checksum "requirements_dev.txt" }}
-              - v0.16-toxenv-{{ .Environment.CIRCLE_BRANCH }}-{{ .Environment.CIRCLE_JOB }}-{{ checksum "tox.ini" }}-
-              - v0.16-toxenv-{{ .Environment.CIRCLE_BRANCH }}-{{ .Environment.CIRCLE_JOB }}-
-              - v0.16-toxenv-master-{{ .Environment.CIRCLE_JOB }}-{{ checksum "tox.ini" }}-{{ checksum "setup.py" }}-{{ checksum "requirements.txt" }}-{{ checksum "requirements_dev.txt" }}
-              - v0.16-toxenv-master-{{ .Environment.CIRCLE_JOB }}-{{ checksum "tox.ini" }}-
-              - v0.16-toxenv-master-{{ .Environment.CIRCLE_JOB }}-
-=======
-              - v0.21-toxenv-{{ .Environment.CIRCLE_BRANCH }}-{{ .Environment.CIRCLE_JOB }}-{{ checksum "tox.ini" }}-{{ checksum "setup.py" }}-{{ checksum "requirements.txt" }}-{{ checksum "requirements_dev.txt" }}
-              - v0.21-toxenv-{{ .Environment.CIRCLE_BRANCH }}-{{ .Environment.CIRCLE_JOB }}-{{ checksum "tox.ini" }}-
-              - v0.21-toxenv-{{ .Environment.CIRCLE_BRANCH }}-{{ .Environment.CIRCLE_JOB }}-
-              - v0.21-toxenv-master-{{ .Environment.CIRCLE_JOB }}-{{ checksum "tox.ini" }}-{{ checksum "setup.py" }}-{{ checksum "requirements.txt" }}-{{ checksum "requirements_dev.txt" }}
-              - v0.21-toxenv-master-{{ .Environment.CIRCLE_JOB }}-{{ checksum "tox.ini" }}-
-              - v0.21-toxenv-master-{{ .Environment.CIRCLE_JOB }}-
->>>>>>> e06eed65
+              - v0.22-toxenv-{{ .Environment.CIRCLE_BRANCH }}-{{ .Environment.CIRCLE_JOB }}-{{ checksum "tox.ini" }}-{{ checksum "setup.py" }}-{{ checksum "requirements.txt" }}-{{ checksum "requirements_dev.txt" }}
+              - v0.22-toxenv-{{ .Environment.CIRCLE_BRANCH }}-{{ .Environment.CIRCLE_JOB }}-{{ checksum "tox.ini" }}-
+              - v0.22-toxenv-{{ .Environment.CIRCLE_BRANCH }}-{{ .Environment.CIRCLE_JOB }}-
+              - v0.22-toxenv-master-{{ .Environment.CIRCLE_JOB }}-{{ checksum "tox.ini" }}-{{ checksum "setup.py" }}-{{ checksum "requirements.txt" }}-{{ checksum "requirements_dev.txt" }}
+              - v0.22-toxenv-master-{{ .Environment.CIRCLE_JOB }}-{{ checksum "tox.ini" }}-
+              - v0.22-toxenv-master-{{ .Environment.CIRCLE_JOB }}-
   save-test-results:
     description: "Save test results"
     steps:

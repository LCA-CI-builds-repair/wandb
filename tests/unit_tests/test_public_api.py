--- conflicted
+++ resolved
@@ -211,11 +211,7 @@
         else:
             termlog.assert_not_called()
 
-
-<<<<<<< HEAD
-# def test_sweeps_cap():
     
-=======
 @pytest.mark.parametrize("sweep_config", VALID_SWEEP_CONFIGS_MINIMAL)
 def test_sweep_api(user, relay_server, sweep_config):
     _project = "test"
@@ -254,4 +250,5 @@
     sweep = Api().sweep(f"{user}/{_project}/sweeps/{sweep_id}")
 
     assert sweep.expected_run_count == expected_run_count
->>>>>>> 50258c1d
+
+# def test_sweeps_cap():
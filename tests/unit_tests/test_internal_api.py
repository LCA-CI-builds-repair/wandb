import base64
import hashlib
import os
import tempfile
from pathlib import Path
from typing import Callable, Mapping, Optional, Tuple, Type, Union
from unittest.mock import Mock, call

import httpx
import pytest
import requests
import responses
import respx
from wandb.apis import internal
from wandb.errors import CommError
from wandb.sdk.lib import retry


def test_agent_heartbeat_with_no_agent_id_fails():
    a = internal.Api()
    with pytest.raises(ValueError):
        a.agent_heartbeat(None, {}, {})


def test_get_run_state_invalid_kwargs():
    with pytest.raises(CommError) as e:
        _api = internal.Api()

        def _mock_gql(*args, **kwargs):
            return dict()

        _api.api.gql = _mock_gql
        _api.get_run_state("test_entity", None, "test_run")

    assert "Error fetching run state" in str(e.value)


@pytest.mark.parametrize(
    "existing_contents,expect_download",
    [
        (None, True),
        ("outdated contents", True),
        ("current contents", False),
    ],
)
def test_download_write_file_fetches_iff_file_checksum_mismatched(
    existing_contents: Optional[str],
    expect_download: bool,
):
    url = "https://example.com/path/to/file.txt"
    current_contents = "current contents"
    with responses.RequestsMock() as rsps, tempfile.TemporaryDirectory() as tmpdir:
        filepath = os.path.join(tmpdir, "file.txt")

        if expect_download:
            rsps.add(
                responses.GET,
                url,
                body=current_contents,
            )

        if existing_contents is not None:
            with open(filepath, "w") as f:
                f.write(existing_contents)

        _, response = internal.InternalApi().download_write_file(
            metadata={
                "name": filepath,
                "md5": base64.b64encode(
                    hashlib.md5(current_contents.encode()).digest()
                ).decode(),
                "url": url,
            },
            out_dir=tmpdir,
        )

        if expect_download:
            assert response is not None
        else:
            assert response is None


@pytest.fixture
def some_file(tmp_path: Path):
    p = tmp_path / "some_file.txt"
    p.write_text("some text")
    return p


@pytest.fixture
def mock_httpx():
    with respx.MockRouter() as router:
        yield router


class TestUploadFile:
    class TestSimple:
        def test_adds_headers_to_request(
            self, mock_httpx: respx.MockRouter, some_file: Path
        ):
            response_callback = Mock(return_value=httpx.Response(200))
            mock_httpx.put("http://example.com/upload-dst").mock(
                side_effect=response_callback
            )
            internal.InternalApi().upload_file(
                "http://example.com/upload-dst",
                some_file.open("rb"),
                extra_headers={"X-Test": "test"},
            )
            assert response_callback.call_args[0][0].headers["X-Test"] == "test"

        def test_returns_response_on_success(
            self, mock_httpx: respx.MockRouter, some_file: Path
        ):
            mock_httpx.put("http://example.com/upload-dst").respond(
                200, text="success!"
            )
            resp = internal.InternalApi().upload_file(
                "http://example.com/upload-dst", some_file.open("rb")
            )
            assert resp.content == b"success!"

        @pytest.mark.parametrize(
            "response,expected_errtype",
            [
                (lambda _: httpx.Response(400), httpx.HTTPStatusError),
                (lambda _: httpx.Response(500), retry.TransientError),
                (lambda _: httpx.Response(502), retry.TransientError),
                (httpx.NetworkError("my-err"), retry.TransientError),
                (httpx.TimeoutException("my-err"), retry.TransientError),
                (RuntimeError("oh no"), RuntimeError),
            ],
        )
        def test_returns_transienterror_on_transient_issues(
            self,
            mock_httpx: respx.MockRouter,
            some_file: Path,
            response: Union[Exception, Callable[[httpx.Request], httpx.Response]],
            expected_errtype: Type[Exception],
        ):
            mock_httpx.put("http://example.com/upload-dst").mock(side_effect=response)
            with pytest.raises(expected_errtype):
                internal.InternalApi().upload_file(
                    "http://example.com/upload-dst", some_file.open("rb")
                )

<<<<<<< HEAD
        @pytest.mark.parametrize(
            "error",
            [
                httpx.TimeoutException("my-err"),
                httpx.NetworkError("my-err"),
                httpx.ProxyError("my-err"),
            ],
        )
        def test_returns_transient_error_on_network_errors(
            self,
            mock_httpx: respx.MockRouter,
            some_file: Path,
            error: Exception,
        ):
            mock_httpx.put("http://example.com/upload-dst").mock(side_effect=error)
            with pytest.raises(retry.TransientError):
                internal.InternalApi().upload_file(
                    "http://example.com/upload-dst", some_file.open("rb")
                )

=======
>>>>>>> 18873728
    class TestProgressCallback:
        def test_smoke(self, mock_httpx: respx.MockRouter, some_file: Path):
            file_contents = "some text"
            some_file.write_text(file_contents)

            def response_callback(request: httpx.Request):
                assert request.content == file_contents.encode()
                return httpx.Response(200)

            mock_httpx.put("http://example.com/upload-dst").mock(
                side_effect=response_callback
            )

            progress_callback = Mock()
            internal.InternalApi().upload_file(
                "http://example.com/upload-dst",
                some_file.open("rb"),
                callback=progress_callback,
            )

            # TODO(spencerpearson): why did I need to change this?
            assert progress_callback.call_args_list == [
                call(len(file_contents), len(file_contents)),
                call(0, len(file_contents)),
            ]

        @pytest.mark.parametrize(
            "file_size,n_expected_reads",
            [
                # Does it look like these n_expected_reads values are all too big by 1?
                # That's because the Progress doesn't stop iterating until it reads 0 bytes;
                # so there's an extra 0-byte read at the end.
                (0, 1),
                (1, 2),
                # TODO(spencerpearson): we really shouldn't rely on this hidden constant;
                # but the chunk size _is_ out of our control. A conundrum.
                (httpx._content.AsyncIteratorByteStream.CHUNK_SIZE // 2, 2),
                (httpx._content.AsyncIteratorByteStream.CHUNK_SIZE, 2),
                (int(httpx._content.AsyncIteratorByteStream.CHUNK_SIZE * 1.5), 3),
                (int(httpx._content.AsyncIteratorByteStream.CHUNK_SIZE * 2.5), 4),
            ],
        )
        def test_handles_multiple_calls(
            self,
            mock_httpx: respx.MockRouter,
            some_file: Path,
            file_size: int,
            n_expected_reads: int,
        ):
            some_file.write_text(file_size * "x")

            mock_httpx.put("http://example.com/upload-dst").respond(200)

            progress_callback = Mock()
            internal.InternalApi().upload_file(
                "http://example.com/upload-dst",
                some_file.open("rb"),
                callback=progress_callback,
            )

            assert (
                progress_callback.call_count == n_expected_reads
            ), progress_callback.call_args_list

            calls = [c[0] for c in progress_callback.call_args_list]
            for (_, prev_tot), (cur_new, cur_tot) in zip(calls, calls[1:]):
                assert cur_tot == prev_tot + cur_new, calls

            assert calls[-1][1] == file_size

        @pytest.mark.parametrize(
            "failure",
            [
                httpx.TimeoutException("my-err"),
                httpx.NetworkError("my-err"),
                httpx.Response(500),
            ],
        )
        def test_rewinds_on_failure(
            self,
            mock_httpx: respx.MockRouter,
            some_file: Path,
            failure: Union[Exception, httpx.Response],
        ):
            some_file.write_text("1234567")

            mock_httpx.put("http://example.com/upload-dst").mock(side_effect=failure)

            progress_callback = Mock()
            with pytest.raises(Exception):
                internal.InternalApi().upload_file(
                    "http://example.com/upload-dst",
                    some_file.open("rb"),
                    callback=progress_callback,
                )

            assert progress_callback.call_args_list == [
                call(7, 7),
                call(0, 7),
                call(-7, 0),
            ]

    @pytest.mark.parametrize(
        "request_headers,response,expected_errtype",
        [
            (
                {"x-amz-meta-md5": "1234"},
                httpx.Response(400, text="blah blah RequestTimeout blah blah"),
                retry.TransientError,
            ),
            (
                {"x-amz-meta-md5": "1234"},
                httpx.Response(400, text="non-timeout-related error message"),
                httpx.HTTPStatusError,
            ),
            (
                {"x-amz-meta-md5": "1234"},
                httpx.NetworkError("my-err"),
                retry.TransientError,
            ),
            (
                {},
                httpx.Response(400, text="blah blah RequestTimeout blah blah"),
                httpx.HTTPStatusError,
            ),
        ],
    )
    def test_transient_failure_on_special_aws_request_timeout(
        self,
        mock_httpx: respx.MockRouter,
        some_file: Path,
        request_headers: Mapping[str, str],
        response: Union[Exception, httpx.Response],
        expected_errtype: Type[Exception],
    ):
        mock_httpx.put("http://example.com/upload-dst").mock(side_effect=response)
        with pytest.raises(expected_errtype):
            internal.InternalApi().upload_file(
                "http://example.com/upload-dst",
                some_file.open("rb"),
                extra_headers=request_headers,
            )

    class TestAzure:
        MAGIC_HEADERS = {"x-ms-blob-type": "SomeBlobType"}

        @pytest.mark.parametrize(
            "request_headers,uses_azure_lib",
            [
                ({}, False),
                (MAGIC_HEADERS, True),
            ],
        )
        def test_uses_azure_lib_if_available(
            self,
            mock_httpx: respx.MockRouter,
            some_file: Path,
            request_headers: Mapping[str, str],
            uses_azure_lib: bool,
        ):
            api = internal.InternalApi()

            if uses_azure_lib:
                api._azure_blob_module = Mock()
            else:
                mock_httpx.put("http://example.com/upload-dst")

            api.upload_file(
                "http://example.com/upload-dst",
                some_file.open("rb"),
                extra_headers=request_headers,
            )

            if uses_azure_lib:
                api._azure_blob_module.BlobClient.from_blob_url().upload_blob.assert_called_once()
            else:
                assert len(mock_httpx.calls) == 1

        @pytest.mark.parametrize(
            "response,expected_errtype,check_err",
            [
                (
                    (400, {}, "my-reason"),
                    httpx.HTTPStatusError,
                    lambda e: e.response.status_code == 400 and "my-reason" in str(e),
                ),
                (
                    (500, {}, "my-reason"),
                    retry.TransientError,
                    lambda e: (
                        e.exception.response.status_code == 500
                        and "my-reason" in str(e.exception)
                    ),
                ),
                (
                    requests.exceptions.ConnectionError("my-reason"),
                    retry.TransientError,
                    lambda e: "my-reason" in str(e.exception),
                ),
            ],
        )
        def test_translates_azure_err_to_normal_err(
            self,
            mock_responses: responses.RequestsMock,
            some_file: Path,
            response: Union[Exception, Tuple[int, Mapping[str, str], str]],
            expected_errtype: Type[Exception],
            check_err: Callable[[Exception], bool],
        ):
            mock_responses.add_callback(
                "PUT", "https://example.com/foo/bar/baz", lambda _: response
            )
            with pytest.raises(expected_errtype) as e:
                internal.InternalApi().upload_file(
                    "https://example.com/foo/bar/baz",
                    some_file.open("rb"),
                    extra_headers=self.MAGIC_HEADERS,
                )

            assert check_err(e.value), e.value<|MERGE_RESOLUTION|>--- conflicted
+++ resolved
@@ -144,29 +144,6 @@
                     "http://example.com/upload-dst", some_file.open("rb")
                 )
 
-<<<<<<< HEAD
-        @pytest.mark.parametrize(
-            "error",
-            [
-                httpx.TimeoutException("my-err"),
-                httpx.NetworkError("my-err"),
-                httpx.ProxyError("my-err"),
-            ],
-        )
-        def test_returns_transient_error_on_network_errors(
-            self,
-            mock_httpx: respx.MockRouter,
-            some_file: Path,
-            error: Exception,
-        ):
-            mock_httpx.put("http://example.com/upload-dst").mock(side_effect=error)
-            with pytest.raises(retry.TransientError):
-                internal.InternalApi().upload_file(
-                    "http://example.com/upload-dst", some_file.open("rb")
-                )
-
-=======
->>>>>>> 18873728
     class TestProgressCallback:
         def test_smoke(self, mock_httpx: respx.MockRouter, some_file: Path):
             file_contents = "some text"

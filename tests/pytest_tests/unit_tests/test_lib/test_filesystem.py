import os
import platform
import shutil
import stat
<<<<<<< HEAD
=======
import sys
>>>>>>> 30d4e4e2
import tempfile
import time
from concurrent.futures import ThreadPoolExecutor
from pathlib import Path
from unittest.mock import patch

import pytest
<<<<<<< HEAD
from wandb.sdk.lib.filesystem import (
    copy_or_overwrite_changed,
    mkdir_exists_ok,
=======
from pyfakefs.fake_filesystem import OSType
from wandb.sdk.lib.filesystem import (
    copy_or_overwrite_changed,
    mkdir_exists_ok,
    safe_copy,
>>>>>>> 30d4e4e2
    safe_open,
)


def write_pause(path, content):
    """Append `content` to the file at path, flush the write, and wait 10ms.

    This ensures that file modification times are different for successive writes.
    """
    mode = "ab" if isinstance(path, bytes) else "a"
    path = Path(path).resolve()
    path.parent.mkdir(parents=True, exist_ok=True)
    with path.open(mode) as f:
        f.write(content)
        f.flush()
        os.fsync(f.fileno())
    time.sleep(0.01)


@pytest.mark.parametrize("pathtype", [Path, str, bytes])
def test_mkdir_exists_ok_pathtypes(tmp_path, pathtype):
    """Test that mkdir_exists_ok works with all path-like objects."""
    new_dir = tmp_path / "new"
    mkdir_exists_ok(pathtype(new_dir))
    assert new_dir.is_dir()


def test_mkdir_exists_ok_existing(tmp_path):
    new_dir = tmp_path / "new"
    new_dir.mkdir()
    mkdir_exists_ok(new_dir)
    assert new_dir.is_dir()


def test_mkdir_exists_ok_path_parents(tmp_path):
    new_dir = tmp_path / "a" / "b" / "c"
    mkdir_exists_ok(new_dir)
    assert new_dir.is_dir()


def test_mkdir_exists_ok_file_exists(tmp_path):
    file = tmp_path / "file"
    file.touch()
    with pytest.raises(FileExistsError):
        mkdir_exists_ok(file)
    assert file.is_file()


@pytest.mark.xfail(reason="Not possible to chown a file to root under test runner.")
def test_mkdir_exists_ok_not_writable(tmp_path):
    # Reference test: only works when run manually.
    new_dir = tmp_path / "new"
    new_dir.mkdir()
    new_dir.chmod(0o700)
    shutil.chown(new_dir, user="root")

    with pytest.raises(PermissionError):
        mkdir_exists_ok(new_dir)


def test_copy_or_overwrite_changed_windows_colon(tmp_path):
    source_path = tmp_path / "new_file.txt"
    target_path = tmp_path / "file:with:colon.txt"

    source_path.write_text("original")
    final_path = copy_or_overwrite_changed(source_path, target_path)

    if platform.system() == "Windows":
        assert final_path == tmp_path / "file-with-colon.txt"
    else:
        assert final_path == target_path
    assert final_path.read_text() == "original"


def test_copy_or_overwrite_changed_no_copy(tmp_path):
    source_path = tmp_path / "new_file.txt"
    target_path = tmp_path / "target_file.txt"

    source_path.write_text("original")
    shutil.copy2(source_path, target_path)

    with patch("shutil.copy2") as copy2_mock:
        copy_or_overwrite_changed(source_path, target_path)
        assert not copy2_mock.called


def test_copy_or_overwrite_changed_overwite_different_mtime(tmp_path):
    source_path = tmp_path / "new_file.txt"
    target1_path = tmp_path / "target1.txt"
    target2_path = tmp_path / "target2.txt"

    write_pause(source_path, "new content")
    write_pause(target1_path, "old content 1")
    write_pause(target2_path, "old content 2")

    with patch("shutil.copy2") as copy2_mock:
        copy_or_overwrite_changed(source_path, target1_path)
        assert copy2_mock.call_count == 1
        copy_or_overwrite_changed(source_path, target2_path)
        assert copy2_mock.call_count == 2


@pytest.mark.parametrize("permissions", [0o666, 0o644, 0o444, 0o600, 0o400])
def test_copy_or_overwrite_changed_bad_permissions(tmp_path, permissions):
    source_path = tmp_path / "new_file.txt"
    target_path = tmp_path / "old_file.txt"

    write_pause(source_path, "replacement")
    write_pause(target_path, "original")
    os.chmod(target_path, permissions)

    dest_path = copy_or_overwrite_changed(source_path, target_path)
    assert dest_path == target_path
    assert dest_path.read_text() == "replacement"
    assert dest_path.stat().st_mode & stat.S_IWOTH == stat.S_IWOTH


@pytest.mark.xfail(reason="Not possible to chown a file to root under test runner.")
def test_copy_or_overwrite_changed_unfixable(tmp_path):
    # Reference test: only works when run manually.
    source_path = tmp_path / "new_file.txt"
    target_path = tmp_path / "old_file.txt"

    write_pause(source_path, "replacement")
    write_pause(target_path, "original")
    os.chmod(target_path, 0o600)
    shutil.chown(target_path, user="root")

    with pytest.raises(PermissionError) as e:
        copy_or_overwrite_changed(source_path, target_path)
    assert "Unable to overwrite" in str(e.value)


@pytest.mark.parametrize("binary", ["", "b", "t"])
@pytest.mark.parametrize("mode", ["w", "w+", "a", "a+"])
def test_safe_write_interrupted_overwrites(binary, mode):
    with tempfile.TemporaryDirectory() as tmp_dir:
        tmp_dir = Path(tmp_dir)
        original_file = tmp_dir / "original.txt"
        original_content = "Original content 🧐"
        original_file.write_text(original_content, encoding="utf-8")

        with pytest.raises(RuntimeError):
            with safe_open(original_file, mode + binary) as f:
                f.write(b"!!!" if binary == "b" else "!!!")
                raise RuntimeError("Interrupted write")

        assert original_file.read_text("utf-8") == original_content
        assert list(tmp_dir.iterdir()) == [original_file]


@pytest.mark.parametrize("binary", ["", "b", "t"])
@pytest.mark.parametrize("mode", ["w", "w+"])
def test_safe_write_complete_overwrites(mode, binary):
    with tempfile.TemporaryDirectory() as tmp_dir:
        tmp_dir = Path(tmp_dir)
        original_file = tmp_dir / "original.txt"
        original_file.write_text("Original content")
        new_content = "New content 😐"  # Shorter than original.

        encoding = "utf-8" if binary != "b" else None
        with safe_open(original_file, mode + binary, encoding=encoding) as f:
            f.write(new_content.encode("utf-8") if binary == "b" else new_content)

        assert original_file.read_text("utf-8") == new_content
        assert list(tmp_dir.iterdir()) == [original_file]


@pytest.mark.parametrize("binary", ["", "b", "t"])
@pytest.mark.parametrize("mode", ["a", "a+"])
def test_safe_write_complete_appends(binary, mode):
    with tempfile.TemporaryDirectory() as tmp_dir:
        tmp_dir = Path(tmp_dir)
        original_file = tmp_dir / "original.txt"
        original_content = "Original content 🧐"
        original_file.write_text(original_content, encoding="utf-8")
        new_content = "New content❗"

        encoding = "utf-8" if binary != "b" else None
        with safe_open(original_file, mode + binary, encoding=encoding) as f:
            f.write(new_content.encode("utf-8") if binary == "b" else new_content)

        assert original_file.read_text("utf-8") == original_content + new_content
        assert list(tmp_dir.iterdir()) == [original_file]


@pytest.mark.parametrize("binary", ["", "b", "t"])
@pytest.mark.parametrize("mode", ["r", "r+"])
def test_safe_read_missing_file(tmp_path, binary, mode):
    missing_file = tmp_path / "missing.txt"

    with pytest.raises(FileNotFoundError):
        with safe_open(missing_file, mode + binary):
            pass


@pytest.mark.parametrize("binary", ["", "b", "t"])
def test_safe_read_existing_file(tmp_path, binary):
    existing_file = tmp_path / "existing.txt"
    original_content = "Original content 🧐"
    existing_file.write_text(original_content, encoding="utf-8")

    encoding = "utf-8" if binary != "b" else None
    with safe_open(existing_file, "r" + binary, encoding=encoding) as f:
        content = f.read()
        if binary == "b":
            content = content.decode("utf-8")
        assert content == original_content


@pytest.mark.parametrize("binary", ["", "b", "t"])
def test_safe_read_write_existing_file(binary):
    with tempfile.TemporaryDirectory() as tmp_dir:
        tmp_dir = Path(tmp_dir)
        original_file = tmp_dir / "original.txt"
        original_content = "🔜Original content"
        original_file.write_text(original_content, encoding="utf-8")
        new_content = "More❗"

        encoding = "utf-8" if binary != "b" else None
        with safe_open(original_file, "r+" + binary, encoding=encoding) as f:
            content = f.read()
            if binary == "b":
                content = content.decode("utf-8")
            assert content == original_content
<<<<<<< HEAD
            f.seek(5)
=======
            f.seek(len("🔜O".encode()))
>>>>>>> 30d4e4e2
            f.write(new_content.encode("utf-8") if binary == "b" else new_content)

        assert original_file.read_text("utf-8") == "🔜OMore❗ content"
        assert list(tmp_dir.iterdir()) == [original_file]


@pytest.mark.parametrize("binary", ["", "b", "t"])
@pytest.mark.parametrize("mode", ["x", "x+"])
def test_safe_exclusive_write_existing_file(tmp_path, binary, mode):
    existing_file = tmp_path / "existing.txt"
    existing_file.write_text("Existing content 🧐", encoding="utf-8")

    with pytest.raises(FileExistsError):
        with safe_open(existing_file, mode + binary):
            pass


@pytest.mark.parametrize("binary", ["", "b", "t"])
@pytest.mark.parametrize("mode", ["a", "a+", "x", "x+"])
def test_safe_write_interrupted_exclusive_writes(binary, mode):
    with tempfile.TemporaryDirectory() as tmp_dir:
        tmp_dir = Path(tmp_dir)
        original_file = tmp_dir / "original.txt"

        with pytest.raises(RuntimeError):
            with safe_open(original_file, mode + binary) as f:
                f.write(b"!!!" if binary == "b" else "!!!")
                raise RuntimeError("Interrupted write")

        assert not original_file.exists()
        assert list(tmp_dir.iterdir()) == []


@pytest.mark.parametrize("binary", ["", "b", "t"])
@pytest.mark.parametrize("mode", ["a", "a+", "x", "x+"])
def test_safe_write_complete_exclusive_writes(binary, mode):
    with tempfile.TemporaryDirectory() as tmp_dir:
        tmp_dir = Path(tmp_dir)
        original_file = tmp_dir / "original.txt"
        new_content = "New content 👾"

        encoding = "utf-8" if binary != "b" else None
        with safe_open(original_file, mode + binary, encoding=encoding) as f:
            f.write(new_content.encode("utf-8") if binary == "b" else new_content)

        assert original_file.read_text("utf-8") == new_content
<<<<<<< HEAD
        assert list(tmp_dir.iterdir()) == [original_file]
=======
        assert list(tmp_dir.iterdir()) == [original_file]


def test_safe_copy_missing_source_file(tmp_path: Path):
    source_path = tmp_path / "missing.txt"
    target_path = tmp_path / "target.txt"

    with pytest.raises(FileNotFoundError):
        safe_copy(source_path, target_path)


def test_safe_copy_existing_source_and_target_files(tmp_path: Path):
    source_path = tmp_path / "source.txt"
    target_path = tmp_path / "target.txt"
    source_content = "Source content 📝"
    target_content = "Target content 🎯"

    source_path.write_text(source_content, encoding="utf-8")
    target_path.write_text(target_content, encoding="utf-8")

    safe_copy(source_path, target_path)

    assert source_path.read_text("utf-8") == source_content
    assert target_path.read_text("utf-8") == source_content


def test_safe_copy_existing_source_and_missing_target(tmp_path: Path):
    source_path = tmp_path / "source.txt"
    target_path = tmp_path / "target.txt"
    source_content = "Source content 📝"

    source_path.write_text(source_content, encoding="utf-8")

    returned = safe_copy(source_path, target_path)

    assert returned == target_path
    assert target_path.read_text("utf-8") == source_content


def test_safe_copy_str_path(tmp_path: Path):
    source_path = tmp_path / "source.txt"
    target_path = str(tmp_path / "target.txt")
    source_content = "Source content 📝"

    source_path.write_text(source_content, encoding="utf-8")

    returned = safe_copy(source_path, target_path)

    assert returned == target_path  # Should return str, not pathlib.Path.
    assert Path(target_path).read_text("utf-8") == source_content


real_temp_dir = tempfile.TemporaryDirectory()


@pytest.mark.skipif(sys.platform != "darwin", reason="pyfakefs limitations")
@pytest.mark.parametrize("fs_type", [OSType.LINUX, OSType.MACOS, OSType.WINDOWS])
def test_safe_copy_different_file_systems(fs, fs_type: OSType):
    fs.os = fs_type

    fs.add_real_directory(real_temp_dir.name)

    source_path = Path(real_temp_dir.name) / "source.txt"
    target_path = Path("/target.txt")
    source_content = "Source content 📝"

    source_path.write_text(source_content, encoding="utf-8")

    safe_copy(source_path, target_path)

    assert target_path.read_text("utf-8") == source_content


def test_safe_copy_target_file_changes_during_copy(tmp_path: Path, monkeypatch):
    source_path = tmp_path / "source.txt"
    target_path = tmp_path / "target.txt"
    source_content = "Source content 📝" * 1000
    changed_target_content = "Changed target content 🔀"

    source_path.write_text(source_content, encoding="utf-8")

    def repeatedly_write_content():
        end_time = time.time() + 1.0
        while time.time() < end_time:
            target_path.write_text(changed_target_content, encoding="utf-8")

    def delayed_copy_with_pause(src, dst, *args, **kwargs):
        time.sleep(0.1)
        with open(src, "rb") as infile, open(dst, "wb") as outfile:
            for block in iter(lambda: infile.read(4096), b""):
                outfile.write(block)
                time.sleep(0.1)

    monkeypatch.setattr(shutil, "copy2", delayed_copy_with_pause)

    with ThreadPoolExecutor(max_workers=2) as executor:
        future = executor.submit(repeatedly_write_content)
        safe_copy(source_path, target_path)
        future.result()

    result_content = target_path.read_text("utf-8")
    assert result_content == source_content or result_content == changed_target_content


@pytest.mark.parametrize("src_link", [None, "symbolic", "hard"])
@pytest.mark.parametrize("dest_link", [None, "symbolic", "hard"])
def test_safe_copy_with_links(tmp_path: Path, src_link, dest_link):
    source_path = tmp_path / "source.txt"
    target_path = tmp_path / "target.txt"
    source_content = "Source content 📝"
    target_content = "Target content 🎯"
    source_path.write_text(source_content, encoding="utf-8")
    target_path.write_text(target_content, encoding="utf-8")

    if src_link == "symbolic":
        use_src_path = source_path.with_suffix(".symlink")
        use_src_path.symlink_to(source_path)
    elif src_link == "hard":
        use_src_path = source_path.with_suffix(".hardlink")
        os.link(source_path, use_src_path)
    else:
        use_src_path = source_path
    source_path = use_src_path

    if dest_link == "symbolic":
        use_dst_path = target_path.with_suffix(".symlink")
        use_dst_path.symlink_to(target_path)
    elif dest_link == "hard":
        use_dst_path = target_path.with_suffix(".hardlink")
        os.link(target_path, use_dst_path)
    else:
        use_dst_path = target_path
    target_path = use_dst_path

    safe_copy(source_path, target_path)

    assert target_path.read_text("utf-8") == source_content
>>>>>>> 30d4e4e2
<|MERGE_RESOLUTION|>--- conflicted
+++ resolved
@@ -2,10 +2,7 @@
 import platform
 import shutil
 import stat
-<<<<<<< HEAD
-=======
 import sys
->>>>>>> 30d4e4e2
 import tempfile
 import time
 from concurrent.futures import ThreadPoolExecutor
@@ -13,17 +10,11 @@
 from unittest.mock import patch
 
 import pytest
-<<<<<<< HEAD
-from wandb.sdk.lib.filesystem import (
-    copy_or_overwrite_changed,
-    mkdir_exists_ok,
-=======
 from pyfakefs.fake_filesystem import OSType
 from wandb.sdk.lib.filesystem import (
     copy_or_overwrite_changed,
     mkdir_exists_ok,
     safe_copy,
->>>>>>> 30d4e4e2
     safe_open,
 )
 
@@ -249,11 +240,7 @@
             if binary == "b":
                 content = content.decode("utf-8")
             assert content == original_content
-<<<<<<< HEAD
-            f.seek(5)
-=======
             f.seek(len("🔜O".encode()))
->>>>>>> 30d4e4e2
             f.write(new_content.encode("utf-8") if binary == "b" else new_content)
 
         assert original_file.read_text("utf-8") == "🔜OMore❗ content"
@@ -300,9 +287,6 @@
             f.write(new_content.encode("utf-8") if binary == "b" else new_content)
 
         assert original_file.read_text("utf-8") == new_content
-<<<<<<< HEAD
-        assert list(tmp_dir.iterdir()) == [original_file]
-=======
         assert list(tmp_dir.iterdir()) == [original_file]
 
 
@@ -439,5 +423,4 @@
 
     safe_copy(source_path, target_path)
 
-    assert target_path.read_text("utf-8") == source_content
->>>>>>> 30d4e4e2
+    assert target_path.read_text("utf-8") == source_content
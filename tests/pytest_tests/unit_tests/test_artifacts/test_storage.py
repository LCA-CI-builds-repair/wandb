--- conflicted
+++ resolved
@@ -8,11 +8,7 @@
 import pytest
 import wandb
 from wandb.sdk import wandb_artifacts
-<<<<<<< HEAD
 from wandb.sdk.internal import staging
-=======
-from wandb.sdk.internal.artifact_saver import get_staging_dir
->>>>>>> 82861ba0
 
 
 def test_opener_rejects_append_mode(cache):
@@ -372,7 +368,6 @@
     monkeypatch.setattr(os, "makedirs", nope)
 
     # we need to unset this if other tests have already opened it.
-    global _staging_dir
     staging._staging_dir = None
     with pytest.raises(PermissionError, match="is not writable"):
         _ = staging.get_staging_dir()
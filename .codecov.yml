--- conflicted
+++ resolved
@@ -58,10 +58,7 @@
   layout: "reach,diff,flags,files,footer"
   behavior: default
   require_changes: no
-<<<<<<< HEAD
-=======
   after_n_builds: 3
->>>>>>> 8739adf7
  
 github_checks:
   annotations: true
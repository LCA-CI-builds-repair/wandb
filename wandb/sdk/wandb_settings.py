--- conflicted
+++ resolved
@@ -474,14 +474,11 @@
         Note that key names must be the same as the class attribute names.
         """
         return dict(
-<<<<<<< HEAD
             _attached_run={"value": False},
-=======
             _colab={
                 "hook": lambda _: "google.colab" in sys.modules,
                 "auto_hook": True,
             },
->>>>>>> fd12ebfb
             _console={"hook": lambda _: self._convert_console(), "auto_hook": True},
             _internal_check_process={"value": 8},
             _internal_queue_timeout={"value": 2},

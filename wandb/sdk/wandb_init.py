#
# -*- coding: utf-8 -*-
"""
wandb.init() indicates the beginning of a new run. In an ML training pipeline,
you could add wandb.init() to the beginning of your training script as well as
your evaluation script, and each piece steps would be tracked as a run in W&B.
"""

from __future__ import print_function

import datetime
import logging
import os
import platform
import sys
import time

import shortuuid  # type: ignore
import six
import wandb
from wandb import errors
from wandb import trigger
<<<<<<< HEAD
=======
from wandb.errors.error import UsageError
>>>>>>> a8c2524f
from wandb.integration import sagemaker
from wandb.integration.magic import magic_install
from wandb.util import sentry_exc

from . import wandb_login, wandb_setup
from .backend.backend import Backend
from .interface import interface
from .lib import filesystem, ipython, module, reporting, telemetry
from .lib import RunDisabled, SummaryDisabled
from .wandb_helper import parse_config
from .wandb_run import Run
from .wandb_settings import Settings

if wandb.TYPE_CHECKING:
    from typing import (
        Optional,
        Type,
        Union,
        Sequence,
        Dict,
        List,
        Iterable,
        Callable,
        Any,
        NoReturn,
    )

    # from .wandb_setup import _WandbSetup

logger: Optional[logging.Logger] = None  # logger configured during wandb.init()


def _set_logger(log_object):
    """Configure module logger."""
    global logger
    logger = log_object


def online_status(*args, **kwargs):
    pass


def _huggingface_version():
    if "transformers" in sys.modules:
        trans = wandb.util.get_module("transformers")
        if hasattr(trans, "__version__"):
            return trans.__version__
    return None


class _WandbInit(object):
    backend: Optional[Backend]
    _teardown_hooks: List[Callable[[], None]]
    # _wl: Optional[_WandbSetup]
    # kwargs: Optional[Dict[str, Any]]

    def __init__(self):
        self.kwargs = None
        self.settings = None
        self.sweep_config = None
        self.config = None
        self.run = None
        self.backend = None

        self._teardown_hooks = []
        self._wl = None
        self._reporter = None

    def setup(self, kwargs: Dict[str, Any]):
        """
        Complete setup for wandb.init(). This includes parsing all arguments,
        applying them with settings and enabling logging.
        """
        self.kwargs = kwargs

        self._wl = wandb_setup._setup()
        # Make sure we have a logger setup (might be an early logger)
        _set_logger(self._wl._get_logger())

        # Start with settings from wandb library singleton
        settings: Settings = self._wl._clone_settings()
        settings_param = kwargs.pop("settings", None)
        if settings_param:
            settings._apply_settings(settings_param)

        self._reporter = reporting.setup_reporter(
            settings=settings.duplicate().freeze()
        )

        sm_config: Dict = {} if settings.sagemaker_disable else sagemaker.parse_sm_config()
        if sm_config:
            sm_api_key = sm_config.get("wandb_api_key", None)
            sm_run, sm_env = sagemaker.parse_sm_resources()
            if sm_env:
                if sm_api_key:
                    sm_env["WANDB_API_KEY"] = sm_api_key
                settings._apply_environ(sm_env)
                wandb.setup(settings=settings)
            for k, v in six.iteritems(sm_run):
                kwargs.setdefault(k, v)

        # Remove parameters that are not part of settings
        init_config = kwargs.pop("config", None) or dict()
        config_include_keys = kwargs.pop("config_include_keys", None)
        config_exclude_keys = kwargs.pop("config_exclude_keys", None)

        # Add deprecation message once we can better track it and document alternatives
        # if config_include_keys or config_exclude_keys:
        #     wandb.termwarn(
        #       "config_include_keys and config_exclude_keys are deprecated:"
        #       " use config=wandb.helper.parse_config(config_object, include=('key',))"
        #       " or config=wandb.helper.parse_config(config_object, exclude=('key',))"
        #     )

        init_config = parse_config(
            init_config, include=config_include_keys, exclude=config_exclude_keys
        )

        # merge config with sweep or sm (or config file)
        self.sweep_config = self._wl._sweep_config or dict()
        self.config = dict()
        for config_data in sm_config, self._wl._config, init_config:
            if not config_data:
                continue
            for k, v in config_data.items():
                self.config.setdefault(k, v)

        monitor_gym = kwargs.pop("monitor_gym", None)
        if monitor_gym and len(wandb.patched["gym"]) == 0:
            wandb.gym.monitor()

        tensorboard = kwargs.pop("tensorboard", None)
        sync_tensorboard = kwargs.pop("sync_tensorboard", None)
        if tensorboard or sync_tensorboard and len(wandb.patched["tensorboard"]) == 0:
            wandb.tensorboard.patch()

        magic = kwargs.get("magic")
        if magic not in (None, False):
            magic_install(kwargs)

        # handle login related parameters as these are applied to global state
        anonymous = kwargs.pop("anonymous", None)
        force = kwargs.pop("force", None)

        # TODO: move above parameters into apply_init_login
        settings._apply_init_login(kwargs)

        if not settings._offline and not settings._noop:
            wandb_login._login(anonymous=anonymous, force=force, _disable_warning=True)

        # apply updated global state after login was handled
        settings._apply_settings(wandb.setup()._settings)

        settings._apply_init(kwargs)

        if not settings._offline and not settings._noop:
            user_settings = self._wl._load_user_settings()
            settings._apply_user(user_settings)

        # TODO(jhr): should this be moved? probably.
        d = dict(_start_time=time.time(), _start_datetime=datetime.datetime.now(),)
        settings.update(d)

        if settings._jupyter:
            self._jupyter_setup(settings)

        self._log_setup(settings)

        self.settings = settings.freeze()

    def teardown(self):
        # TODO: currently this is only called on failed wandb.init attempts
        # normally this happens on the run object
        logger.info("tearing down wandb.init")
        for hook in self._teardown_hooks:
            hook()

    def _enable_logging(self, log_fname, run_id=None):
        """
        Enable logging to the global debug log.  This adds a run_id to the log,
        in case of muliple processes on the same machine.
        Currently there is no way to disable logging after it's enabled.
        """
        handler = logging.FileHandler(log_fname)
        handler.setLevel(logging.INFO)

        class WBFilter(logging.Filter):
            def filter(self, record):
                record.run_id = run_id
                return True

        if run_id:
            formatter = logging.Formatter(
                "%(asctime)s %(levelname)-7s %(threadName)-10s:%(process)d "
                "[%(run_id)s:%(filename)s:%(funcName)s():%(lineno)s] %(message)s"
            )
        else:
            formatter = logging.Formatter(
                "%(asctime)s %(levelname)-7s %(threadName)-10s:%(process)d "
                "[%(filename)s:%(funcName)s():%(lineno)s] %(message)s"
            )

        handler.setFormatter(formatter)
        if run_id:
            handler.addFilter(WBFilter())
        logger.propagate = False
        logger.addHandler(handler)
        # TODO: make me configurable
        logger.setLevel(logging.DEBUG)
        self._teardown_hooks.append(
            lambda: (handler.close(), logger.removeHandler(handler))
        )

    def _safe_symlink(self, base, target, name, delete=False):
        # TODO(jhr): do this with relpaths, but i cant figure it out on no sleep
        if not hasattr(os, "symlink"):
            return

        pid = os.getpid()
        tmp_name = os.path.join(base, "%s.%d" % (name, pid))

        if delete:
            try:
                os.remove(os.path.join(base, name))
            except OSError:
                pass
        target = os.path.relpath(target, base)
        try:
            os.symlink(target, tmp_name)
            os.rename(tmp_name, os.path.join(base, name))
        except OSError:
            pass

    def _pause_backend(self):
        if self.backend is not None:
            logger.info("pausing backend")
            self.backend.interface.publish_pause()

    def _resume_backend(self):
        if self.backend is not None:
            logger.info("resuming backend")
            self.backend.interface.publish_resume()

    def _jupyter_teardown(self):
        """Teardown hooks and display saving, called with wandb.finish"""
        logger.info("cleaning up jupyter logic")
        ipython = self.notebook.shell
        self.notebook.save_history()
        # because of how we bind our methods we manually find them to unregister
        for hook in ipython.events.callbacks["pre_run_cell"]:
            if "_resume_backend" in hook.__name__:
                ipython.events.unregister("pre_run_cell", hook)
        for hook in ipython.events.callbacks["post_run_cell"]:
            if "_pause_backend" in hook.__name__:
                ipython.events.unregister("post_run_cell", hook)
        ipython.display_pub.publish = ipython.display_pub._orig_publish
        del ipython.display_pub._orig_publish

    def _jupyter_setup(self, settings):
        """Add magic, hooks, and session history saving"""
        self.notebook = wandb.jupyter.Notebook(settings)
        ipython = self.notebook.shell
        ipython.register_magics(wandb.jupyter.WandBMagics)

        # Monkey patch ipython publish to capture displayed outputs
        if not hasattr(ipython.display_pub, "_orig_publish"):
            logger.info("configuring jupyter hooks %s", self)
            ipython.display_pub._orig_publish = ipython.display_pub.publish
            # Registering resume and pause hooks

            ipython.events.register("pre_run_cell", self._resume_backend)
            ipython.events.register("post_run_cell", self._pause_backend)
            self._teardown_hooks.append(self._jupyter_teardown)

        def publish(data, metadata=None, **kwargs):
            ipython.display_pub._orig_publish(data, metadata=metadata, **kwargs)
            self.notebook.save_display(
                ipython.execution_count, {"data": data, "metadata": metadata}
            )

        ipython.display_pub.publish = publish

    def _log_setup(self, settings):
        """Set up logging from settings."""

        filesystem._safe_makedirs(os.path.dirname(settings.log_user))
        filesystem._safe_makedirs(os.path.dirname(settings.log_internal))
        filesystem._safe_makedirs(os.path.dirname(settings.sync_file))
        filesystem._safe_makedirs(settings.files_dir)

        if settings.symlink:
            self._safe_symlink(
                os.path.dirname(settings.sync_symlink_latest),
                os.path.dirname(settings.sync_file),
                os.path.basename(settings.sync_symlink_latest),
                delete=True,
            )
            self._safe_symlink(
                os.path.dirname(settings.log_symlink_user),
                settings.log_user,
                os.path.basename(settings.log_symlink_user),
                delete=True,
            )
            self._safe_symlink(
                os.path.dirname(settings.log_symlink_internal),
                settings.log_internal,
                os.path.basename(settings.log_symlink_internal),
                delete=True,
            )

        _set_logger(logging.getLogger("wandb"))
        self._enable_logging(settings.log_user)

        self._wl._early_logger_flush(logger)
        logger.info("Logging user logs to {}".format(settings.log_user))
        logger.info("Logging internal logs to {}".format(settings.log_internal))

<<<<<<< HEAD
    def abort(self) -> None:
        if not self.backend:
            return
        try:
            self.backend.abort()
        except Exception as e:
            if logger:
                logger.warning("problem aborting", exc_info=e)
        self.backend = None

    def _fail(self, err_class: Type[Exception], msg: str) -> "NoReturn":
        self.abort()
        if logger:
            logger.error(msg)
        raise err_class(msg)

    def _make_disabled_run(self) -> RunDisabled:
=======
    def _make_run_disabled(self) -> RunDisabled:
>>>>>>> a8c2524f
        drun = RunDisabled()
        drun.config = wandb.wandb_sdk.wandb_config.Config()
        drun.config.update(self.sweep_config)
        drun.config.update(self.config)
        drun.summary = SummaryDisabled()
        drun.log = lambda data, *_, **__: drun.summary.update(data)
        drun.finish = lambda *_, **__: module.unset_globals()
        drun.step = 0
        drun.resumed = False
        drun.disabled = True
        drun.id = shortuuid.uuid()
        drun.name = "dummy-" + drun.id
        drun.dir = "/"
        module.set_global(
            run=drun,
            config=drun.config,
            log=drun.log,
            summary=drun.summary,
            save=drun.save,
            use_artifact=drun.use_artifact,
            log_artifact=drun.log_artifact,
            plot_table=drun.plot_table,
            alert=drun.alert,
        )
        return drun

    def init(self) -> Union[Run, RunDisabled, None]:  # noqa: C901
        assert logger
        logger.info("calling init triggers")
        trigger.call("on_init", **self.kwargs)
        s = self.settings
        sweep_config = self.sweep_config
        config = self.config
        logger.info(
            "wandb.init called with sweep_config: {}\nconfig: {}".format(
                sweep_config, config
            )
        )
        if s._noop:
<<<<<<< HEAD
            return self._make_disabled_run()
=======
            return self._make_run_disabled()
>>>>>>> a8c2524f
        if s.reinit or (s._jupyter and s.reinit is not False):
            if len(self._wl._global_run_stack) > 0:
                if len(self._wl._global_run_stack) > 1:
                    wandb.termwarn(
                        "If you want to track multiple runs concurrently in wandb you should use multi-processing not threads"  # noqa: E501
                    )

                last_id = self._wl._global_run_stack[-1]._run_id
                logger.info(
                    "re-initializing run, found existing run on stack: {}".format(
                        last_id
                    )
                )
                jupyter = (
                    s._jupyter
                    and not s._silent
                    and ipython._get_python_type() == "jupyter"
                )
                if jupyter:
                    ipython.display_html(
                        "Finishing last run (ID:{}) before initializing another...".format(
                            last_id
                        )
                    )

                self._wl._global_run_stack[-1].finish()

                if jupyter:
                    ipython.display_html(
                        "...Successfully finished last run (ID:{}). Initializing new run:<br/><br/>".format(
                            last_id
                        )
                    )
        elif isinstance(wandb.run, Run):
            logger.info("wandb.init() called when a run is still active")
            return wandb.run

        use_redirect = True
        stdout_master_fd, stderr_master_fd = None, None
        stdout_slave_fd, stderr_slave_fd = None, None

        logger.info("starting backend")
        backend = Backend()
        backend.ensure_launched(
            settings=s,
            stdout_fd=stdout_master_fd,
            stderr_fd=stderr_master_fd,
            use_redirect=use_redirect,
        )
        self.backend = backend
        backend.server_connect()
        logger.info("backend started and connected")
        # Make sure we are logged in
        # wandb_login._login(_backend=backend, _settings=self.settings)

        # resuming needs access to the server, check server_status()?

        monitor = interface.Monitor()
        result = backend.interface.communicate_health(monitor=monitor)
        if not result:
            self._fail(errors.InitStartError, "Could not talk to internal process")

        run = Run(config=config, settings=s, sweep_config=sweep_config)

        # Populate intial telemetry
        with telemetry.context(run=run) as tel:
            tel.cli_version = wandb.__version__
            tel.python_version = platform.python_version()
            hf_version = _huggingface_version()
            if hf_version:
                tel.huggingface_version = hf_version
            if s._jupyter:
                tel.env.jupyter = True
            if s._kaggle:
                tel.env.kaggle = True
            if s._windows:
                tel.env.windows = True
            run._telemetry_imports(tel.imports_init)

        logger.info("updated telemetry")
        run._set_console(
            use_redirect=use_redirect,
            stdout_slave_fd=stdout_slave_fd,
            stderr_slave_fd=stderr_slave_fd,
        )
        run._set_library(self._wl)
        run._set_backend(backend)
        run._set_reporter(self._reporter)
        run._set_teardown_hooks(self._teardown_hooks)
        # TODO: pass mode to backend
        # run_synced = None

        backend._hack_set_run(run)
        backend.interface.publish_header()

        if s._offline:
            with telemetry.context(run=run) as tel:
                tel.feature.offline = True
            run_proto = backend.interface._make_run(run)
            backend.interface._publish_run(run_proto)
            run._set_run_obj_offline(run_proto)
        else:
            logger.info("communicating current version")
            ret = backend.interface.communicate_check_version(
                current_version=wandb.__version__
            )
            if ret:
                logger.info("got version response {}".format(ret))
                if ret.upgrade_message:
                    run._set_upgraded_version_message(ret.upgrade_message)
                if ret.delete_message:
                    run._set_deleted_version_message(ret.delete_message)
                if ret.yank_message:
                    run._set_yanked_version_message(ret.yank_message)
            run._on_init()
            logger.info("communicating run to backend with 30 second timeout")
            ret = backend.interface.communicate_run(run, timeout=30)
            error_message = None
            if not ret:
                logger.error("backend process timed out")
                error_message = "Error communicating with wandb process"
                if self.settings.start_method != "fork":
                    error_message += ", try setting WANDB_START_METHOD=fork"
            if ret and ret.error:
                error_message = ret.error.message
            if error_message:
                logger.error("encountered error: {}".format(error_message))
                # Shutdown the backend and get rid of the logger
                # we don't need to do console cleanup at this point
                backend.cleanup()
                self.teardown()
                raise errors.UsageError(error_message)
            if ret.run.resumed:
                logger.info("run resumed")
                with telemetry.context(run=run) as tel:
                    tel.feature.resumed = True
            run._set_run_obj(ret.run)

        logger.info("starting run threads in backend")
        # initiate run (stats and metadata probing)
        run_obj = run._run_obj or run._run_obj_offline
        _ = backend.interface.communicate_run_start(run_obj)

        self._wl._global_run_stack.append(run)
        self.run = run
        self.backend = backend
        module.set_global(
            run=run,
            config=run.config,
            log=run.log,
            summary=run.summary,
            save=run.save,
            use_artifact=run.use_artifact,
            log_artifact=run.log_artifact,
            plot_table=run.plot_table,
            alert=run.alert,
        )
        self._reporter.set_context(run=run)
        run._on_start()

        run._freeze()
        logger.info("run started, returning control to user process")
        return run


def getcaller():
    # py2 doesnt have stack_info
    # src, line, func, stack = logger.findCaller(stack_info=True)
    # src, line, func = logger.findCaller()[:3]
    # print("Problem at:", src, line, func)
    # traceback.print_exc()
    pass


def init(
    job_type: Optional[str] = None,
    dir: Optional[str] = None,
    config: Union[Dict, str, None] = None,
    project: Optional[str] = None,
    entity: Optional[str] = None,
    reinit: bool = None,
    tags: Optional[Sequence] = None,
    group: Optional[str] = None,
    name: Optional[str] = None,
    notes: Optional[str] = None,
    magic: Union[dict, str, bool] = None,
    config_exclude_keys: Optional[Iterable[str]] = None,
    config_include_keys: Optional[Iterable[str]] = None,
    anonymous: Optional[str] = None,
    mode: Optional[str] = None,
    allow_val_change: Optional[bool] = None,
    resume: Optional[Union[bool, str]] = None,
    force: Optional[bool] = None,
    tensorboard: Optional[bool] = None,  # alias for sync_tensorboard
    sync_tensorboard: Optional[bool] = None,
    monitor_gym: Optional[bool] = None,
    save_code: Optional[bool] = None,
    id: Optional[str] = None,
    settings: Union[Settings, Dict[str, Any], None] = None,
) -> Union[Run, RunDisabled, None]:
    """
    Start a new tracked run with `wandb.init()`.

    In an ML training pipeline, you could add `wandb.init()`
    to the beginning of your training script as well as your evaluation
    script, and each piece would be tracked as a run in W&B.

    `wandb.init()` spawns a new background process to log data to a run, and it
    also syncs data to wandb.ai by default so you can see live visualizations.
    Call `wandb.init()` to start a run before logging data with `wandb.log()`.

    `wandb.init()` returns a run object, and you can also access the run object
    with wandb.run.

    Arguments:
        project: (str, optional) The name of the project where you're sending
            the new run. If the project is not specified, the run is put in an
            "Uncategorized" project.
        entity: (str, optional) An entity is a username or team name where
            you're sending runs. This entity must exist before you can send runs
            there, so make sure to create your account or team in the UI before
            starting to log runs.
            If you don't specify an entity, the run will be sent to your default
            entity, which is usually your username. Change your default entity
            in [Settings](wandb.ai/settings) under "default location to create
            new projects".
        config: (dict, argparse, absl.flags, str, optional)
            This sets wandb.config, a dictionary-like object for saving inputs
            to your job, like hyperparameters for a model or settings for a data
            preprocessing job. The config will show up in a table in the UI that
            you can use to group, filter, and sort runs. Keys should not contain
            `.` in their names, and values should be under 10 MB.
            If dict, argparse or absl.flags: will load the key value pairs into
                the wandb.config object.
            If str: will look for a yaml file by that name, and load config from
                that file into the wandb.config object.
        save_code: (bool, optional) Turn this on to save the main script or
            notebook to W&B. This is valuable for improving experiment
            reproducibility and to diff code across experiments in the UI. By
            default this is off, but you can flip the default behavior to "on"
            in [Settings](wandb.ai/settings).
        group: (str, optional) Specify a group to organize individual runs into
            a larger experiment. For example, you might be doing cross
            validation, or you might have multiple jobs that train and evaluate
            a model against different test sets. Group gives you a way to
            organize runs together into a larger whole, and you can toggle this
            on and off in the UI. For more details, see
            [Grouping](docs.wandb.com/library/grouping).
        job_type: (str, optional) Specify the type of run, which is useful when
            you're grouping runs together into larger experiments using group.
            For example, you might have multiple jobs in a group, with job types
            like train and eval. Setting this makes it easy to filter and group
            similar runs together in the UI so you can compare apples to apples.
        tags: (list, optional) A list of strings, which will populate the list
            of tags on this run in the UI. Tags are useful for organizing runs
            together, or applying temporary labels like "baseline" or
            "production". It's easy to add and remove tags in the UI, or filter
            down to just runs with a specific tag.
        name: (str, optional) A short display name for this run, which is how
            you'll identify this run in the UI. By default we generate a random
            two-word name that lets you easily cross-reference runs from the
            table to charts. Keeping these run names short makes the chart
            legends and tables easier to read. If you're looking for a place to
            save your hyperparameters, we recommend saving those in config.
        notes: (str, optional) A longer description of the run, like a -m commit
            message in git. This helps you remember what you were doing when you
            ran this run.
        dir: (str, optional) An absolute path to a directory where metadata will
            be stored. When you call download() on an artifact, this is the
            directory where downloaded files will be saved. By default this is
            the ./wandb directory.
        sync_tensorboard: (bool, optional) Whether to copy all TensorBoard logs
            to W&B (default: False).
            [Tensorboard](https://docs.wandb.com/integrations/tensorboard)
        resume (bool, str, optional): Sets the resuming behavior. Options:
            "allow", "must", "never", "auto" or None. Defaults to None.
            Cases:
            - None (default): If the new run has the same ID as a previous run,
                this run overwrites that data.
            - "auto" (or True): if the preivous run on this machine crashed,
                automatically resume it. Otherwise, start a new run.
            - "allow": if id is set with init(id="UNIQUE_ID") or
                WANDB_RUN_ID="UNIQUE_ID" and it is identical to a previous run,
                wandb will automatically resume the run with that id. Otherwise,
                wandb will start a new run.
            - "never": if id is set with init(id="UNIQUE_ID") or
                WANDB_RUN_ID="UNIQUE_ID" and it is identical to a previous run,
                wandb will crash.
            - "must": if id is set with init(id="UNIQUE_ID") or
                WANDB_RUN_ID="UNIQUE_ID" and it is identical to a previous run,
                wandb will automatically resume the run with the id. Otherwise
                wandb will crash.
            See https://docs.wandb.com/library/advanced/resuming for more.
        reinit: (bool, optional) Allow multiple wandb.init() calls in the same
            process. (default: False)
        magic: (bool, dict, or str, optional) The bool controls whether we try to
            auto-instrument your script, capturing basic details of your run
            without you having to add more wandb code. (default: False)
            You can also pass a dict, json string, or yaml filename.
        config_exclude_keys: (list, optional) string keys to exclude from
            `wandb.config`.
        config_include_keys: (list, optional) string keys to include in
            wandb.config.
        anonymous: (str, optional) Controls anonymous data logging. Options:
            - "never" (default): requires you to link your W&B account before
                tracking the run so you don't accidentally create an anonymous
                run.
            - "allow": lets a logged-in user track runs with their account, but
                lets someone who is running the script without a W&B account see
                the charts in the UI.
            - "must": sends the run to an anonymous account instead of to a
                signed-up user account.
        mode: (str, optional) Can be "online", "offline" or "disabled". Defaults to
            online.
        allow_val_change: (bool, optional) Whether to allow config values to
            change after setting the keys once. By default we throw an exception
            if a config value is overwritten. If you want to track something
            like a varying learning_rate at multiple times during training, use
            wandb.log() instead. (default: False in scripts, True in Jupyter)
        force: (bool, optional) If True, this crashes the script if a user isn't
            logged in to W&B. If False, this will let the script run in offline
            mode if a user isn't logged in to W&B. (default: False)
        sync_tensorboard: (bool, optional) Synchronize wandb logs from tensorboard or
            tensorboardX and saves the relevant events file. Defaults to false.
        monitor_gym: (bool, optional) automatically logs videos of environment when
            using OpenAI Gym. (default: False)
            See https://docs.wandb.com/library/integrations/openai-gym
        id: (str, optional) A unique ID for this run, used for Resuming. It must
            be unique in the project, and if you delete a run you can't reuse
            the ID. Use the name field for a short descriptive name, or config
            for saving hyperparameters to compare across runs. The ID cannot
            contain special characters.
            See https://docs.wandb.com/library/resuming


    Examples:
        Basic usage
        ```
        wandb.init()
        ```

        Launch multiple runs from the same script
        ```
        for x in range(10):
            with wandb.init(project="my-projo") as run:
                for y in range(100):
                    run.log({"metric": x+y})
        ```

    Raises:
        Exception: if problem.

    Returns:
        A `Run` object.
    """
    assert not wandb._IS_INTERNAL_PROCESS
    kwargs = dict(locals())

    wi = _WandbInit()
    wi.setup(kwargs)
    try:
        run = wi.init()
    except KeyboardInterrupt as e:
        if logger:
            logger.warning("interrupted", exc_info=e)
        wi.abort()
        raise
    except errors.UsageError as e:
        if logger:
            logger.warning("usage", exc_info=e)
        wi.abort()
        raise
    except Exception as e:
        if logger:
            logger.error("error", exc_info=e)
        sentry_exc(e, delay=True)
        wi.abort()
        getcaller()
        wandb.termerror("Abnormal program exit")
        if isinstance(e, errors.InitError):
            raise
        generic_error = errors.InitGenericError("Problem in wandb.init()")
        six.raise_from(generic_error, e)
    return run<|MERGE_RESOLUTION|>--- conflicted
+++ resolved
@@ -20,10 +20,6 @@
 import wandb
 from wandb import errors
 from wandb import trigger
-<<<<<<< HEAD
-=======
-from wandb.errors.error import UsageError
->>>>>>> a8c2524f
 from wandb.integration import sagemaker
 from wandb.integration.magic import magic_install
 from wandb.util import sentry_exc
@@ -341,7 +337,6 @@
         logger.info("Logging user logs to {}".format(settings.log_user))
         logger.info("Logging internal logs to {}".format(settings.log_internal))
 
-<<<<<<< HEAD
     def abort(self) -> None:
         if not self.backend:
             return
@@ -358,10 +353,7 @@
             logger.error(msg)
         raise err_class(msg)
 
-    def _make_disabled_run(self) -> RunDisabled:
-=======
     def _make_run_disabled(self) -> RunDisabled:
->>>>>>> a8c2524f
         drun = RunDisabled()
         drun.config = wandb.wandb_sdk.wandb_config.Config()
         drun.config.update(self.sweep_config)
@@ -401,11 +393,7 @@
             )
         )
         if s._noop:
-<<<<<<< HEAD
-            return self._make_disabled_run()
-=======
             return self._make_run_disabled()
->>>>>>> a8c2524f
         if s.reinit or (s._jupyter and s.reinit is not False):
             if len(self._wl._global_run_stack) > 0:
                 if len(self._wl._global_run_stack) > 1:

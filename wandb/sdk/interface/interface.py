--- conflicted
+++ resolved
@@ -187,16 +187,15 @@
     def _publish_run(self, run: pb.RunRecord) -> None:
         raise NotImplementedError
 
-<<<<<<< HEAD
     def _publish_run_done(self, run_done: pb.RunDoneRequest) -> None:
-=======
+        raise NotImplementedError
+
     def publish_cancel(self, cancel_slot: str) -> None:
         cancel = pb.CancelRequest(cancel_slot=cancel_slot)
         self._publish_cancel(cancel)
 
     @abstractmethod
     def _publish_cancel(self, cancel: pb.CancelRequest) -> None:
->>>>>>> f308f49f
         raise NotImplementedError
 
     def publish_config(

--- conflicted
+++ resolved
@@ -23,11 +23,7 @@
 import urllib
 from collections import namedtuple
 from functools import partial
-<<<<<<< HEAD
-from typing import Any, Dict, List, Mapping, Optional, Sequence
-=======
 from typing import Any, Dict, List, Mapping, MutableMapping, Optional, Sequence
->>>>>>> bcfb8475
 
 import requests
 from wandb_gql import Client, gql

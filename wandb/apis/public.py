--- conflicted
+++ resolved
@@ -2228,18 +2228,13 @@
         )
         api.set_current_run_id(self.id)
         root = os.path.abspath(root)
-<<<<<<< HEAD
         path = os.path.abspath(path)
         common_path = os.path.commonpath([path, root])
         name = os.path.relpath(path, common_path)
         # name = os.path.relpath(path, root)
         with open(path, "rb") as f:
             api.push({util.to_forward_slash_path(name): f})
-=======
-        name = os.path.relpath(path, root)
-        with open(os.path.join(root, name), "rb") as f:
-            api.push({LogicalPath(name): f})
->>>>>>> b1e07f4b
+
         return Files(self.client, self, [name])[0]
 
     @normalize_exceptions

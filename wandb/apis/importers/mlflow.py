from collections import defaultdict
from typing import Any, Dict, Iterable, Optional

from packaging.version import Version

import wandb
from wandb.util import get_module
import wandb

from .base import Importer, ImporterRun

mlflow = get_module(
    "mlflow",
    required="To use the MlflowImporter, please install mlflow: `pip install mlflow`",
)

mlflow_version = Version(mlflow.__version__)


class MlflowRun(ImporterRun):
    def __init__(self, run, mlflow_client):
        self.run = run
        self.mlflow_client = mlflow_client
        super().__init__()

    def run_id(self):
        return self.run.info.run_id

    def entity(self):
        return self.run.info.user_id

    def project(self):
        return "imported-from-mlflow"

    def config(self):
        return self.run.data.params

    def summary(self):
        return self.run.data.metrics

    def metrics(self):
        d = defaultdict(dict)
        metrics = (
            self.mlflow_client.get_metric_history(self.run.info.run_id, k)
            for k in self.run.data.metrics.keys()
        )
        for metric in metrics:
            for item in metric:
                d[item.step][item.key] = item.value

        flattened = ({"_step": k, **v} for k, v in d.items())
        return flattened

    def run_group(self):
        # this is nesting?  Parent at `run.info.tags.get("mlflow.parentRunId")`
        return f"Experiment {self.run.info.experiment_id}"

    def job_type(self):
        # Is this the right approach?
        return f"User {self.run.info.user_id}"

    def display_name(self):
        if mlflow_version < Version("1.30.0"):
            return self.run.data.tags["mlflow.runName"]

        return self.run.info.run_name

    def notes(self):
        return self.run.data.tags.get("mlflow.note.content")

    def tags(self):
        return {
            k: v for k, v in self.run.data.tags.items() if not k.startswith("mlflow.")
        }

    def start_time(self):
        return self.run.info.start_time // 1000

    def runtime(self):
        end_time = (
            self.run.info.end_time // 1000
            if self.run.info.end_time is not None
            else self.start_time()
        )

        return end_time - self.start_time()

    def git(self):
        ...

    def artifacts(self):
<<<<<<< HEAD
        # Mlflow only has one artifact
        artifact_name = self._handle_incompatible_strings(self.display_name())
        art = wandb.Artifact(artifact_name, "imported-artifacts")
        for f in self.mlflow_client.list_artifacts(self.run.info.run_id):
            dir_path = mlflow.artifacts.download_artifacts(run_id=self.run.info.run_id)
            name = f.path
            full_path = dir_path + name
            art.add_file(full_path, name)
        yield art
=======
        if mlflow_version < Version("2.0.0"):
            dir_path = self.mlflow_client.download_artifacts(
                run_id=self.run.info.run_id, path=""
            )
        else:
            dir_path = mlflow.artifacts.download_artifacts(run_id=self.run.info.run_id)

        artifact_name = self._handle_incompatible_strings(self.display_name())
        art = wandb.Artifact(artifact_name, "imported-artifacts")
        art.add_dir(dir_path)

        return [art]
>>>>>>> 942b70c0


class MlflowImporter(Importer):
    def __init__(
        self, mlflow_tracking_uri, mlflow_registry_uri=None, wandb_base_url=None
    ) -> None:
        super().__init__()
        self.mlflow_tracking_uri = mlflow_tracking_uri

        mlflow.set_tracking_uri(self.mlflow_tracking_uri)
        if mlflow_registry_uri:
            mlflow.set_registry_uri(mlflow_registry_uri)
        self.mlflow_client = mlflow.tracking.MlflowClient(mlflow_tracking_uri)

    def import_one(
        self,
        run: ImporterRun,
        overrides: Optional[Dict[str, Any]] = None,
    ) -> None:
        mlflow.set_tracking_uri(self.mlflow_tracking_uri)
        super().import_one(run, overrides)

    def download_all_runs(self) -> Iterable[MlflowRun]:
        if mlflow_version < Version("1.28.0"):
            experiments = self.mlflow_client.list_experiments()
        else:
            experiments = self.mlflow_client.search_experiments()

        for exp in experiments:
            for run in self.mlflow_client.search_runs(exp.experiment_id):
                yield MlflowRun(run, self.mlflow_client)

    def import_one_report(self):
        raise NotImplementedError("MlflowImporter does not support import_one_report")<|MERGE_RESOLUTION|>--- conflicted
+++ resolved
@@ -89,17 +89,6 @@
         ...
 
     def artifacts(self):
-<<<<<<< HEAD
-        # Mlflow only has one artifact
-        artifact_name = self._handle_incompatible_strings(self.display_name())
-        art = wandb.Artifact(artifact_name, "imported-artifacts")
-        for f in self.mlflow_client.list_artifacts(self.run.info.run_id):
-            dir_path = mlflow.artifacts.download_artifacts(run_id=self.run.info.run_id)
-            name = f.path
-            full_path = dir_path + name
-            art.add_file(full_path, name)
-        yield art
-=======
         if mlflow_version < Version("2.0.0"):
             dir_path = self.mlflow_client.download_artifacts(
                 run_id=self.run.info.run_id, path=""
@@ -112,7 +101,6 @@
         art.add_dir(dir_path)
 
         return [art]
->>>>>>> 942b70c0
 
 
 class MlflowImporter(Importer):

#!/usr/bin/env python

"""All of W&B's environment variables

Getters and putters for all of them should go here. That
way it'll be easier to avoid typos with names and be
consistent about environment variables' semantics.

Environment variables are not the authoritative source for
these values in many cases.
"""

import os
import sys
import json
import wandb
from distutils.util import strtobool

CONFIG_PATHS = "WANDB_CONFIG_PATHS"
SWEEP_PARAM_PATH = "WANDB_SWEEP_PARAM_PATH"
SHOW_RUN = "WANDB_SHOW_RUN"
DEBUG = "WANDB_DEBUG"
SILENT = "WANDB_SILENT"
INITED = "WANDB_INITED"
DIR = "WANDB_DIR"
# Deprecate DESCRIPTION in a future release
DESCRIPTION = "WANDB_DESCRIPTION"
NAME = "WANDB_NAME"
NOTEBOOK_NAME = "WANDB_NOTEBOOK_NAME"
NOTES = "WANDB_NOTES"
USERNAME = "WANDB_USERNAME"
USER_EMAIL = "WANDB_USER_EMAIL"
PROJECT = "WANDB_PROJECT"
ENTITY = "WANDB_ENTITY"
BASE_URL = "WANDB_BASE_URL"
PROGRAM = "WANDB_PROGRAM"
ARGS = "WANDB_ARGS"
MODE = "WANDB_MODE"
START_METHOD = "WANDB_START_METHOD"
RESUME = "WANDB_RESUME"
RUN_ID = "WANDB_RUN_ID"
RUN_STORAGE_ID = "WANDB_RUN_STORAGE_ID"
RUN_GROUP = "WANDB_RUN_GROUP"
RUN_DIR = "WANDB_RUN_DIR"
SWEEP_ID = "WANDB_SWEEP_ID"
HTTP_TIMEOUT = "WANDB_HTTP_TIMEOUT"
API_KEY = "WANDB_API_KEY"
JOB_TYPE = "WANDB_JOB_TYPE"
DISABLE_CODE = "WANDB_DISABLE_CODE"
SAVE_CODE = "WANDB_SAVE_CODE"
TAGS = "WANDB_TAGS"
IGNORE = "WANDB_IGNORE_GLOBS"
ERROR_REPORTING = "WANDB_ERROR_REPORTING"
DOCKER = "WANDB_DOCKER"
AGENT_REPORT_INTERVAL = "WANDB_AGENT_REPORT_INTERVAL"
AGENT_KILL_DELAY = "WANDB_AGENT_KILL_DELAY"
AGENT_DISABLE_FLAPPING = "WANDB_AGENT_DISABLE_FLAPPING"
AGENT_MAX_INITIAL_FAILURES = "WANDB_AGENT_MAX_INITIAL_FAILURES"
CRASH_NOSYNC_TIME = "WANDB_CRASH_NOSYNC_TIME"
MAGIC = "WANDB_MAGIC"
HOST = "WANDB_HOST"
ANONYMOUS = "WANDB_ANONYMOUS"
JUPYTER = "WANDB_JUPYTER"
CONFIG_DIR = "WANDB_CONFIG_DIR"
CACHE_DIR = "WANDB_CACHE_DIR"
<<<<<<< HEAD
LAUNCH = "WANDB_LAUNCH"
LAUCNH_CONFIG_PATH = "WANDB_LAUNCH_CONFIG_PATH"
=======
DISABLE_SSL = "WANDB_INSECURE_DISABLE_SSL"
>>>>>>> d1fce6e1

# For testing, to be removed in future version
USE_V1_ARTIFACTS = "_WANDB_USE_V1_ARTIFACTS"


def immutable_keys():
    """These are env keys that shouldn't change within a single process.  We use this to maintain
    certain values between multiple calls to wandb.init within a single process."""
    return [
        DIR,
        ENTITY,
        PROJECT,
        API_KEY,
        IGNORE,
        DISABLE_CODE,
        DOCKER,
        MODE,
        BASE_URL,
        ERROR_REPORTING,
        CRASH_NOSYNC_TIME,
        MAGIC,
        USERNAME,
        USER_EMAIL,
        DIR,
        SILENT,
        CONFIG_PATHS,
        ANONYMOUS,
        RUN_GROUP,
        JOB_TYPE,
        TAGS,
        RESUME,
        AGENT_REPORT_INTERVAL,
        HTTP_TIMEOUT,
        HOST,
        CACHE_DIR,
        USE_V1_ARTIFACTS,
        DISABLE_SSL,
    ]


def _env_as_bool(var, default=None, env=None):
    if env is None:
        env = os.environ
    val = env.get(var, default)
    try:
        val = bool(strtobool(val))
    except (AttributeError, ValueError):
        pass
    return val if isinstance(val, bool) else False


def is_debug(default=None, env=None):
    return _env_as_bool(DEBUG, default=default, env=env)


def error_reporting_enabled():
    return _env_as_bool(ERROR_REPORTING, default=True)


def ssl_disabled():
    return _env_as_bool(DISABLE_SSL, default=False)


def get_error_reporting(default=True, env=None):
    if env is None:
        env = os.environ

    return env.get(ERROR_REPORTING, default)


def get_run(default=None, env=None):
    if env is None:
        env = os.environ

    return env.get(RUN_ID, default)


def get_args(default=None, env=None):
    if env is None:
        env = os.environ
    if env.get(ARGS):
        try:
            return json.loads(env.get(ARGS, "[]"))
        except ValueError:
            return None
    else:
        return default or sys.argv[1:]


def get_docker(default=None, env=None):
    if env is None:
        env = os.environ

    return env.get(DOCKER, default)


def get_http_timeout(default=10, env=None):
    if env is None:
        env = os.environ

    return int(env.get(HTTP_TIMEOUT, default))


def get_ignore(default=None, env=None):
    if env is None:
        env = os.environ

    if env.get(IGNORE, default):
        return env.get(IGNORE, default).split(",")
    else:
        return []


def get_project(default=None, env=None):
    if env is None:
        env = os.environ

    return env.get(PROJECT, default)


def get_username(default=None, env=None):
    if env is None:
        env = os.environ

    return env.get(USERNAME, default)


def get_user_email(default=None, env=None):
    if env is None:
        env = os.environ

    return env.get(USER_EMAIL, default)


def get_entity(default=None, env=None):
    if env is None:
        env = os.environ

    return env.get(ENTITY, default)


def get_base_url(default=None, env=None):
    if env is None:
        env = os.environ

    return env.get(BASE_URL, default)


def get_show_run(default=None, env=None):
    if env is None:
        env = os.environ

    return bool(env.get(SHOW_RUN, default))


def get_description(default=None, env=None):
    if env is None:
        env = os.environ

    return env.get(DESCRIPTION, default)


def get_tags(default="", env=None):
    if env is None:
        env = os.environ

    return [tag for tag in env.get(TAGS, default).split(",") if tag]


def get_dir(default=None, env=None):
    if env is None:
        env = os.environ
    return env.get(DIR, default)


def get_config_paths(default=None, env=None):
    if env is None:
        env = os.environ
    return env.get(CONFIG_PATHS, default)


def get_agent_report_interval(default=None, env=None):
    if env is None:
        env = os.environ
    val = env.get(AGENT_REPORT_INTERVAL, default)
    try:
        val = int(val)
    except ValueError:
        val = None  # silently ignore env format errors, caller should handle.
    return val


def get_agent_kill_delay(default=None, env=None):
    if env is None:
        env = os.environ
    val = env.get(AGENT_KILL_DELAY, default)
    try:
        val = int(val)
    except ValueError:
        val = None  # silently ignore env format errors, caller should handle.
    return val


def get_crash_nosync_time(default=None, env=None):
    if env is None:
        env = os.environ
    val = env.get(CRASH_NOSYNC_TIME, default)
    try:
        val = int(val)
    except ValueError:
        val = None  # silently ignore env format errors, caller should handle.
    return val


def get_magic(default=None, env=None):
    if env is None:
        env = os.environ
    val = env.get(MAGIC, default)
    return val


def get_cache_dir(env=None):
    default_dir = os.path.expanduser(os.path.join("~", ".cache", "wandb"))
    if env is None:
        env = os.environ
    val = env.get(CACHE_DIR, default_dir)
    return val


def get_use_v1_artifacts(env=None):
    if env is None:
        env = os.environ
    val = env.get(USE_V1_ARTIFACTS, False)
    return val


def get_agent_max_initial_failures(default=None, env=None):
    if env is None:
        env = os.environ
    val = env.get(AGENT_MAX_INITIAL_FAILURES, default)
    try:
        val = int(val)
    except ValueError:
        val = default
    return val


def set_entity(value, env=None):
    if env is None:
        env = os.environ
    env[ENTITY] = value


def set_project(value, env=None):
    if env is None:
        env = os.environ
    env[PROJECT] = value or "uncategorized"


def should_save_code():
    save_code = _env_as_bool(SAVE_CODE, default=False)
    code_disabled = _env_as_bool(DISABLE_CODE, default=False)
    # SAVE_CODE takes precedence over DISABLE_CODE
    return save_code and not code_disabled<|MERGE_RESOLUTION|>--- conflicted
+++ resolved
@@ -63,12 +63,9 @@
 JUPYTER = "WANDB_JUPYTER"
 CONFIG_DIR = "WANDB_CONFIG_DIR"
 CACHE_DIR = "WANDB_CACHE_DIR"
-<<<<<<< HEAD
 LAUNCH = "WANDB_LAUNCH"
 LAUCNH_CONFIG_PATH = "WANDB_LAUNCH_CONFIG_PATH"
-=======
 DISABLE_SSL = "WANDB_INSECURE_DISABLE_SSL"
->>>>>>> d1fce6e1
 
 # For testing, to be removed in future version
 USE_V1_ARTIFACTS = "_WANDB_USE_V1_ARTIFACTS"

#!/usr/bin/env python

"""All of W&B's environment variables

Getters and putters for all of them should go here. That
way it'll be easier to avoid typos with names and be
consistent about environment variables' semantics.

Environment variables are not the authoritative source for
these values in many cases.
"""

import os
import sys
import json
import wandb
from distutils.util import strtobool

CONFIG_PATHS = "WANDB_CONFIG_PATHS"
SWEEP_PARAM_PATH = "WANDB_SWEEP_PARAM_PATH"
SHOW_RUN = "WANDB_SHOW_RUN"
DEBUG = "WANDB_DEBUG"
SILENT = "WANDB_SILENT"
INITED = "WANDB_INITED"
DIR = "WANDB_DIR"
# Deprecate DESCRIPTION in a future release
DESCRIPTION = "WANDB_DESCRIPTION"
NAME = "WANDB_NAME"
NOTEBOOK_NAME = "WANDB_NOTEBOOK_NAME"
NOTES = "WANDB_NOTES"
USERNAME = "WANDB_USERNAME"
USER_EMAIL = "WANDB_USER_EMAIL"
PROJECT = "WANDB_PROJECT"
ENTITY = "WANDB_ENTITY"
BASE_URL = "WANDB_BASE_URL"
PROGRAM = "WANDB_PROGRAM"
ARGS = "WANDB_ARGS"
MODE = "WANDB_MODE"
START_METHOD = "WANDB_START_METHOD"
RESUME = "WANDB_RESUME"
RUN_ID = "WANDB_RUN_ID"
RUN_STORAGE_ID = "WANDB_RUN_STORAGE_ID"
RUN_GROUP = "WANDB_RUN_GROUP"
RUN_DIR = "WANDB_RUN_DIR"
SWEEP_ID = "WANDB_SWEEP_ID"
HTTP_TIMEOUT = "WANDB_HTTP_TIMEOUT"
API_KEY = "WANDB_API_KEY"
JOB_TYPE = "WANDB_JOB_TYPE"
DISABLE_CODE = "WANDB_DISABLE_CODE"
SAVE_CODE = "WANDB_SAVE_CODE"
TAGS = "WANDB_TAGS"
IGNORE = "WANDB_IGNORE_GLOBS"
ERROR_REPORTING = "WANDB_ERROR_REPORTING"
DOCKER = "WANDB_DOCKER"
AGENT_REPORT_INTERVAL = "WANDB_AGENT_REPORT_INTERVAL"
AGENT_KILL_DELAY = "WANDB_AGENT_KILL_DELAY"
AGENT_DISABLE_FLAPPING = "WANDB_AGENT_DISABLE_FLAPPING"
AGENT_MAX_INITIAL_FAILURES = "WANDB_AGENT_MAX_INITIAL_FAILURES"
CRASH_NOSYNC_TIME = "WANDB_CRASH_NOSYNC_TIME"
MAGIC = "WANDB_MAGIC"
HOST = "WANDB_HOST"
ANONYMOUS = "WANDB_ANONYMOUS"
JUPYTER = "WANDB_JUPYTER"
CONFIG_DIR = "WANDB_CONFIG_DIR"
CACHE_DIR = "WANDB_CACHE_DIR"
<<<<<<< HEAD
SYNC_MLFLOW = "WANDB_SYNC_MLFLOW"
=======
DISABLE_SSL = "WANDB_INSECURE_DISABLE_SSL"
>>>>>>> e06eed65

# For testing, to be removed in future version
USE_V1_ARTIFACTS = "_WANDB_USE_V1_ARTIFACTS"


def immutable_keys():
    """These are env keys that shouldn't change within a single process.  We use this to maintain
    certain values between multiple calls to wandb.init within a single process."""
    return [
        DIR,
        ENTITY,
        PROJECT,
        API_KEY,
        IGNORE,
        DISABLE_CODE,
        DOCKER,
        MODE,
        BASE_URL,
        ERROR_REPORTING,
        CRASH_NOSYNC_TIME,
        MAGIC,
        USERNAME,
        USER_EMAIL,
        DIR,
        SILENT,
        CONFIG_PATHS,
        ANONYMOUS,
        RUN_GROUP,
        JOB_TYPE,
        TAGS,
        RESUME,
        AGENT_REPORT_INTERVAL,
        HTTP_TIMEOUT,
        HOST,
        CACHE_DIR,
        USE_V1_ARTIFACTS,
        DISABLE_SSL,
    ]


def _env_as_bool(var, default=None, env=None):
    if env is None:
        env = os.environ
    val = env.get(var, default)
    try:
        val = bool(strtobool(val))
    except (AttributeError, ValueError):
        pass
    return val if isinstance(val, bool) else False


def is_debug(default=None, env=None):
    return _env_as_bool(DEBUG, default=default, env=env)


def error_reporting_enabled():
    return _env_as_bool(ERROR_REPORTING, default=True)


<<<<<<< HEAD
def sync_mlflow():
    return _env_as_bool(SYNC_MLFLOW, default=True)
=======
def ssl_disabled():
    return _env_as_bool(DISABLE_SSL, default=False)
>>>>>>> e06eed65


def get_error_reporting(default=True, env=None):
    if env is None:
        env = os.environ

    return env.get(ERROR_REPORTING, default)


def get_run(default=None, env=None):
    if env is None:
        env = os.environ

    return env.get(RUN_ID, default)


def get_args(default=None, env=None):
    if env is None:
        env = os.environ
    if env.get(ARGS):
        try:
            return json.loads(env.get(ARGS, "[]"))
        except ValueError:
            return None
    else:
        return default or sys.argv[1:]


def get_docker(default=None, env=None):
    if env is None:
        env = os.environ

    return env.get(DOCKER, default)


def get_http_timeout(default=10, env=None):
    if env is None:
        env = os.environ

    return int(env.get(HTTP_TIMEOUT, default))


def get_ignore(default=None, env=None):
    if env is None:
        env = os.environ

    if env.get(IGNORE, default):
        return env.get(IGNORE, default).split(",")
    else:
        return []


def get_project(default=None, env=None):
    if env is None:
        env = os.environ

    return env.get(PROJECT, default)


def get_username(default=None, env=None):
    if env is None:
        env = os.environ

    return env.get(USERNAME, default)


def get_user_email(default=None, env=None):
    if env is None:
        env = os.environ

    return env.get(USER_EMAIL, default)


def get_entity(default=None, env=None):
    if env is None:
        env = os.environ

    return env.get(ENTITY, default)


def get_base_url(default=None, env=None):
    if env is None:
        env = os.environ

    return env.get(BASE_URL, default)


def get_show_run(default=None, env=None):
    if env is None:
        env = os.environ

    return bool(env.get(SHOW_RUN, default))


def get_description(default=None, env=None):
    if env is None:
        env = os.environ

    return env.get(DESCRIPTION, default)


def get_tags(default="", env=None):
    if env is None:
        env = os.environ

    return [tag for tag in env.get(TAGS, default).split(",") if tag]


def get_dir(default=None, env=None):
    if env is None:
        env = os.environ
    return env.get(DIR, default)


def get_config_paths(default=None, env=None):
    if env is None:
        env = os.environ
    return env.get(CONFIG_PATHS, default)


def get_agent_report_interval(default=None, env=None):
    if env is None:
        env = os.environ
    val = env.get(AGENT_REPORT_INTERVAL, default)
    try:
        val = int(val)
    except ValueError:
        val = None  # silently ignore env format errors, caller should handle.
    return val


def get_agent_kill_delay(default=None, env=None):
    if env is None:
        env = os.environ
    val = env.get(AGENT_KILL_DELAY, default)
    try:
        val = int(val)
    except ValueError:
        val = None  # silently ignore env format errors, caller should handle.
    return val


def get_crash_nosync_time(default=None, env=None):
    if env is None:
        env = os.environ
    val = env.get(CRASH_NOSYNC_TIME, default)
    try:
        val = int(val)
    except ValueError:
        val = None  # silently ignore env format errors, caller should handle.
    return val


def get_magic(default=None, env=None):
    if env is None:
        env = os.environ
    val = env.get(MAGIC, default)
    return val


def get_cache_dir(env=None):
    default_dir = os.path.expanduser(os.path.join("~", ".cache", "wandb"))
    if env is None:
        env = os.environ
    val = env.get(CACHE_DIR, default_dir)
    return val


def get_use_v1_artifacts(env=None):
    if env is None:
        env = os.environ
    val = env.get(USE_V1_ARTIFACTS, False)
    return val


def get_agent_max_initial_failures(default=None, env=None):
    if env is None:
        env = os.environ
    val = env.get(AGENT_MAX_INITIAL_FAILURES, default)
    try:
        val = int(val)
    except ValueError:
        val = default
    return val


def set_entity(value, env=None):
    if env is None:
        env = os.environ
    env[ENTITY] = value


def set_project(value, env=None):
    if env is None:
        env = os.environ
    env[PROJECT] = value or "uncategorized"


def should_save_code():
    save_code = _env_as_bool(SAVE_CODE, default=False)
    code_disabled = _env_as_bool(DISABLE_CODE, default=False)
    # SAVE_CODE takes precedence over DISABLE_CODE
    return save_code and not code_disabled<|MERGE_RESOLUTION|>--- conflicted
+++ resolved
@@ -63,11 +63,8 @@
 JUPYTER = "WANDB_JUPYTER"
 CONFIG_DIR = "WANDB_CONFIG_DIR"
 CACHE_DIR = "WANDB_CACHE_DIR"
-<<<<<<< HEAD
 SYNC_MLFLOW = "WANDB_SYNC_MLFLOW"
-=======
 DISABLE_SSL = "WANDB_INSECURE_DISABLE_SSL"
->>>>>>> e06eed65
 
 # For testing, to be removed in future version
 USE_V1_ARTIFACTS = "_WANDB_USE_V1_ARTIFACTS"
@@ -127,13 +124,12 @@
     return _env_as_bool(ERROR_REPORTING, default=True)
 
 
-<<<<<<< HEAD
 def sync_mlflow():
     return _env_as_bool(SYNC_MLFLOW, default=True)
-=======
+
+
 def ssl_disabled():
     return _env_as_bool(DISABLE_SSL, default=False)
->>>>>>> e06eed65
 
 
 def get_error_reporting(default=True, env=None):

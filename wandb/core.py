"""Core variables, functions, and classes that we want in the wandb
module but are also used in modules that import the wandb module.

The purpose of this module is to break circular imports.
"""

import os
import string
import sys
import time
import tempfile

import click

from . import env

# We use the hidden version if it already exists, otherwise non-hidden.
if os.path.exists(os.path.join(env.get_dir(os.getcwd()), '.wandb')):
    __stage_dir__ = '.wandb' + os.sep
elif os.path.exists(os.path.join(env.get_dir(os.getcwd()), 'wandb')):
    __stage_dir__ = "wandb" + os.sep
else:
    __stage_dir__ = None

SCRIPT_PATH = os.path.abspath(sys.argv[0])
START_TIME = time.time()
LIB_ROOT = os.path.join(os.path.dirname(__file__), '..')
IS_GIT = os.path.exists(os.path.join(LIB_ROOT, '.git'))


def wandb_dir():
    root_dir = env.get_dir(os.getcwd())
    path = os.path.join(root_dir, __stage_dir__ or ("wandb" + os.sep))
    if not os.access(root_dir, os.W_OK):
        termwarn("Path %s wasn't writable, using system temp directory" % path)
        path = os.path.join(tempfile.gettempdir(), __stage_dir__ or ("wandb" + os.sep))
    return path


def _set_stage_dir(stage_dir):
    # Used when initing a new project with "wandb init"
    global __stage_dir__
    __stage_dir__ = stage_dir


class Error(Exception):
    """Base W&B Error"""

    def __init__(self, message):
        super(Error, self).__init__(message)
        self.message = message

    # For python 2 support
    def encode(self, encoding):
        return self.message


class WandbWarning(Warning):
    """Base W&B Warning"""
    pass


LOG_STRING = click.style('wandb', fg='blue', bold=True)
ERROR_STRING = click.style('ERROR', bg='red', fg='green')
WARN_STRING = click.style('WARNING', fg='yellow')
PRINTED_MESSAGES = set()


# TODO(adrian): if output has been redirected, make this write to the original STDERR
# so it doesn't get logged to the backend
<<<<<<< HEAD
def termlog(string='', newline=True, repeat=True, force=False):
=======
def termlog(string='', newline=True, repeat=True, prefix=True):
>>>>>>> 76322d5c
    """Log to standard error with formatting.

    Args:
            string (str, optional): The string to print
            newline (bool, optional): Print a newline at the end of the string
            repeat (bool, optional): If set to False only prints the string once per process
            force (bool, optional): Print to stdout even if env.SILENT is set
    """
    if string:
        if prefix:
            line = '\n'.join(['{}: {}'.format(LOG_STRING, s)
                            for s in string.split('\n')])
        else:
            line = string
    else:
        line = ''
    if not repeat and line in PRINTED_MESSAGES:
        return
    # Repeated line tracking limited to 1k messages
    if len(PRINTED_MESSAGES) < 1000:
        PRINTED_MESSAGES.add(line)
    if os.getenv(env.SILENT) and not force:
        from wandb import util
        util.mkdir_exists_ok(os.path.dirname(util.get_log_file_path()))
        with open(util.get_log_file_path(), 'w') as log:
            click.echo(line, file=log, nl=newline)
    else:
        click.echo(line, file=sys.stderr, nl=newline)


def termwarn(string, **kwargs):
    string = '\n'.join(['{} {}'.format(WARN_STRING, s)
                        for s in string.split('\n')])
    termlog(string=string, newline=True, **kwargs)


def termerror(string, **kwargs):
    string = '\n'.join(['{} {}'.format(ERROR_STRING, s)
                        for s in string.split('\n')])
    termlog(string=string, newline=True, **kwargs)


__all__ = [
    '__stage_dir__', 'SCRIPT_PATH', 'START_TIME', 'wandb_dir',
    '_set_stage_dir', 'Error', 'WandbWarning', 'LOG_STRING', 'ERROR_STRING', 'termlog', 'termwarn', 'termerror'
]<|MERGE_RESOLUTION|>--- conflicted
+++ resolved
@@ -68,17 +68,14 @@
 
 # TODO(adrian): if output has been redirected, make this write to the original STDERR
 # so it doesn't get logged to the backend
-<<<<<<< HEAD
-def termlog(string='', newline=True, repeat=True, force=False):
-=======
-def termlog(string='', newline=True, repeat=True, prefix=True):
->>>>>>> 76322d5c
+def termlog(string='', newline=True, repeat=True, prefix=True, force=False):
     """Log to standard error with formatting.
 
     Args:
             string (str, optional): The string to print
             newline (bool, optional): Print a newline at the end of the string
             repeat (bool, optional): If set to False only prints the string once per process
+            prefix (bool, optional): If set to True prepend line with "wandb: "
             force (bool, optional): Print to stdout even if env.SILENT is set
     """
     if string:
